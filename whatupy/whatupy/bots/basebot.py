--- conflicted
+++ resolved
@@ -154,17 +154,9 @@
             messages: T.AsyncIterator[wuc.WUMessage] = self.core_client.GetMessages(
                 wuc.MessagesOptions(markMessagesRead=self.mark_messages_read)
             )
-<<<<<<< HEAD
             async with asyncio.TaskGroup() as tg:
                 async for message in messages:
                     tg.create_task(self._dispatch_message(message))
-=======
-            async for message in messages:
-                try:
-                    await self._dispatch_message(message)
-                except Exception:
-                    self.logger.exception("Exception handling message... attempting to continue")
->>>>>>> 7bfe91bd
 
     async def _dispatch_message(
         self,
@@ -196,19 +188,25 @@
                     utils.jid_to_str(jid_from),
                     message.info.id,
                 )
-                await self._dispatch_control(message, source_hash)
+                try:
+                    await self._dispatch_control(message, source_hash)
+                except Exception:
+                    self.logger.exception("Exception handling message... attempting to continue")
         else:
             self.logger.info(
                 "Got normal message: %s: %s",
                 utils.jid_to_str(jid_from),
                 message.info.id,
             )
-            await self.on_message(
-                message,
-                is_history=is_history,
-                is_archive=is_archive,
-                archive_data=archive_data,
-            )
+            try:
+                await self.on_message(
+                    message,
+                    is_history=is_history,
+                    is_archive=is_archive,
+                    archive_data=archive_data,
+                )
+            except Exception:
+                    self.logger.exception("Exception handling message... attempting to continue")
 
     async def _dispatch_control(self, message, source_hash):
         if message.info.source.isFromMe:
