--- conflicted
+++ resolved
@@ -8,12 +8,7 @@
 
 import click
 
-<<<<<<< HEAD
-from .bots import (ArchiveBot, BotType, ChatBot, DatabaseBot, DebugBot,
-                   OnboardBot)
-=======
 from .bots import ArchiveBot, ChatBot, BotType, DatabaseBot, OnboardBot, DebugBot
->>>>>>> dadabf9d
 from .utils import async_cli, str_to_jid
 
 FORMAT = "[%(levelname)s][%(asctime)s][%(name)s] %(module)s:%(funcName)s:%(lineno)d - %(message)s"
