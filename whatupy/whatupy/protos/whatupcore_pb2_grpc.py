"""Client and server classes corresponding to protobuf-defined services."""
import grpc
from . import whatupcore_pb2 as whatupcore__pb2


class WhatUpCoreAuthStub(object):
    """Missing associated documentation comment in .proto file."""

    def __init__(self, channel):
        """Constructor.

        Args:
            channel: A grpc.Channel.
        """
        self.Login = channel.unary_unary(
            "/protos.WhatUpCoreAuth/Login",
            request_serializer=whatupcore__pb2.WUCredentials.SerializeToString,
            response_deserializer=whatupcore__pb2.SessionToken.FromString,
        )
        self.Register = channel.unary_stream(
            "/protos.WhatUpCoreAuth/Register",
            request_serializer=whatupcore__pb2.RegisterOptions.SerializeToString,
            response_deserializer=whatupcore__pb2.RegisterMessages.FromString,
        )
        self.RenewToken = channel.unary_unary(
            "/protos.WhatUpCoreAuth/RenewToken",
            request_serializer=whatupcore__pb2.SessionToken.SerializeToString,
            response_deserializer=whatupcore__pb2.SessionToken.FromString,
        )


class WhatUpCoreAuthServicer(object):
    """Missing associated documentation comment in .proto file."""

    def Login(self, request, context):
        """Missing associated documentation comment in .proto file."""
        context.set_code(grpc.StatusCode.UNIMPLEMENTED)
        context.set_details("Method not implemented!")
        raise NotImplementedError("Method not implemented!")

    def Register(self, request, context):
        """Missing associated documentation comment in .proto file."""
        context.set_code(grpc.StatusCode.UNIMPLEMENTED)
        context.set_details("Method not implemented!")
        raise NotImplementedError("Method not implemented!")

    def RenewToken(self, request, context):
        """Missing associated documentation comment in .proto file."""
        context.set_code(grpc.StatusCode.UNIMPLEMENTED)
        context.set_details("Method not implemented!")
        raise NotImplementedError("Method not implemented!")


def add_WhatUpCoreAuthServicer_to_server(servicer, server):
    rpc_method_handlers = {
        "Login": grpc.unary_unary_rpc_method_handler(
            servicer.Login,
            request_deserializer=whatupcore__pb2.WUCredentials.FromString,
            response_serializer=whatupcore__pb2.SessionToken.SerializeToString,
        ),
        "Register": grpc.unary_stream_rpc_method_handler(
            servicer.Register,
            request_deserializer=whatupcore__pb2.RegisterOptions.FromString,
            response_serializer=whatupcore__pb2.RegisterMessages.SerializeToString,
        ),
        "RenewToken": grpc.unary_unary_rpc_method_handler(
            servicer.RenewToken,
            request_deserializer=whatupcore__pb2.SessionToken.FromString,
            response_serializer=whatupcore__pb2.SessionToken.SerializeToString,
        ),
    }
    generic_handler = grpc.method_handlers_generic_handler(
        "protos.WhatUpCoreAuth", rpc_method_handlers
    )
    server.add_generic_rpc_handlers((generic_handler,))


class WhatUpCoreAuth(object):
    """Missing associated documentation comment in .proto file."""

    @staticmethod
    def Login(
        request,
        target,
        options=(),
        channel_credentials=None,
        call_credentials=None,
        insecure=False,
        compression=None,
        wait_for_ready=None,
        timeout=None,
        metadata=None,
    ):
        return grpc.experimental.unary_unary(
            request,
            target,
            "/protos.WhatUpCoreAuth/Login",
            whatupcore__pb2.WUCredentials.SerializeToString,
            whatupcore__pb2.SessionToken.FromString,
            options,
            channel_credentials,
            insecure,
            call_credentials,
            compression,
            wait_for_ready,
            timeout,
            metadata,
        )

    @staticmethod
    def Register(
        request,
        target,
        options=(),
        channel_credentials=None,
        call_credentials=None,
        insecure=False,
        compression=None,
        wait_for_ready=None,
        timeout=None,
        metadata=None,
    ):
        return grpc.experimental.unary_stream(
            request,
            target,
            "/protos.WhatUpCoreAuth/Register",
            whatupcore__pb2.RegisterOptions.SerializeToString,
            whatupcore__pb2.RegisterMessages.FromString,
            options,
            channel_credentials,
            insecure,
            call_credentials,
            compression,
            wait_for_ready,
            timeout,
            metadata,
        )

    @staticmethod
    def RenewToken(
        request,
        target,
        options=(),
        channel_credentials=None,
        call_credentials=None,
        insecure=False,
        compression=None,
        wait_for_ready=None,
        timeout=None,
        metadata=None,
    ):
        return grpc.experimental.unary_unary(
            request,
            target,
            "/protos.WhatUpCoreAuth/RenewToken",
            whatupcore__pb2.SessionToken.SerializeToString,
            whatupcore__pb2.SessionToken.FromString,
            options,
            channel_credentials,
            insecure,
            call_credentials,
            compression,
            wait_for_ready,
            timeout,
            metadata,
        )


class WhatUpCoreStub(object):
    """Missing associated documentation comment in .proto file."""

    def __init__(self, channel):
        """Constructor.

        Args:
            channel: A grpc.Channel.
        """
<<<<<<< HEAD
        self.GetConnectionStatus = channel.unary_unary('/protos.WhatUpCore/GetConnectionStatus', request_serializer=whatupcore__pb2.ConnectionStatusOptions.SerializeToString, response_deserializer=whatupcore__pb2.ConnectionStatus.FromString)
        self.GetGroupInfo = channel.unary_unary('/protos.WhatUpCore/GetGroupInfo', request_serializer=whatupcore__pb2.JID.SerializeToString, response_deserializer=whatupcore__pb2.GroupInfo.FromString)
        self.GetCommunityInfo = channel.unary_stream('/protos.WhatUpCore/GetCommunityInfo', request_serializer=whatupcore__pb2.JID.SerializeToString, response_deserializer=whatupcore__pb2.GroupInfo.FromString)
        self.GetGroupInfoInvite = channel.unary_unary('/protos.WhatUpCore/GetGroupInfoInvite', request_serializer=whatupcore__pb2.InviteCode.SerializeToString, response_deserializer=whatupcore__pb2.GroupInfo.FromString)
        self.JoinGroup = channel.unary_unary('/protos.WhatUpCore/JoinGroup', request_serializer=whatupcore__pb2.InviteCode.SerializeToString, response_deserializer=whatupcore__pb2.GroupInfo.FromString)
        self.GetMessages = channel.unary_stream('/protos.WhatUpCore/GetMessages', request_serializer=whatupcore__pb2.MessagesOptions.SerializeToString, response_deserializer=whatupcore__pb2.WUMessage.FromString)
        self.GetPendingHistory = channel.unary_stream('/protos.WhatUpCore/GetPendingHistory', request_serializer=whatupcore__pb2.PendingHistoryOptions.SerializeToString, response_deserializer=whatupcore__pb2.WUMessage.FromString)
        self.DownloadMedia = channel.unary_unary('/protos.WhatUpCore/DownloadMedia', request_serializer=whatupcore__pb2.DownloadMediaOptions.SerializeToString, response_deserializer=whatupcore__pb2.MediaContent.FromString)
        self.SendMessage = channel.unary_unary('/protos.WhatUpCore/SendMessage', request_serializer=whatupcore__pb2.SendMessageOptions.SerializeToString, response_deserializer=whatupcore__pb2.SendMessageReceipt.FromString)
        self.SetDisappearingMessageTime = channel.unary_unary('/protos.WhatUpCore/SetDisappearingMessageTime', request_serializer=whatupcore__pb2.DisappearingMessageOptions.SerializeToString, response_deserializer=whatupcore__pb2.DisappearingMessageResponse.FromString)
=======
        self.GetConnectionStatus = channel.unary_unary(
            "/protos.WhatUpCore/GetConnectionStatus",
            request_serializer=whatupcore__pb2.ConnectionStatusOptions.SerializeToString,
            response_deserializer=whatupcore__pb2.ConnectionStatus.FromString,
        )
        self.GetACLAll = channel.unary_stream(
            "/protos.WhatUpCore/GetACLAll",
            request_serializer=whatupcore__pb2.GetACLAllOptions.SerializeToString,
            response_deserializer=whatupcore__pb2.GroupACL.FromString,
        )
        self.SetACL = channel.unary_unary(
            "/protos.WhatUpCore/SetACL",
            request_serializer=whatupcore__pb2.GroupACL.SerializeToString,
            response_deserializer=whatupcore__pb2.GroupACL.FromString,
        )
        self.GetACL = channel.unary_unary(
            "/protos.WhatUpCore/GetACL",
            request_serializer=whatupcore__pb2.JID.SerializeToString,
            response_deserializer=whatupcore__pb2.GroupACL.FromString,
        )
        self.GetJoinedGroups = channel.unary_stream(
            "/protos.WhatUpCore/GetJoinedGroups",
            request_serializer=whatupcore__pb2.GetJoinedGroupsOptions.SerializeToString,
            response_deserializer=whatupcore__pb2.JoinedGroup.FromString,
        )
        self.GetGroupInfo = channel.unary_unary(
            "/protos.WhatUpCore/GetGroupInfo",
            request_serializer=whatupcore__pb2.JID.SerializeToString,
            response_deserializer=whatupcore__pb2.GroupInfo.FromString,
        )
        self.GetGroupInfoInvite = channel.unary_unary(
            "/protos.WhatUpCore/GetGroupInfoInvite",
            request_serializer=whatupcore__pb2.InviteCode.SerializeToString,
            response_deserializer=whatupcore__pb2.GroupInfo.FromString,
        )
        self.JoinGroup = channel.unary_unary(
            "/protos.WhatUpCore/JoinGroup",
            request_serializer=whatupcore__pb2.InviteCode.SerializeToString,
            response_deserializer=whatupcore__pb2.GroupInfo.FromString,
        )
        self.GetMessages = channel.unary_stream(
            "/protos.WhatUpCore/GetMessages",
            request_serializer=whatupcore__pb2.MessagesOptions.SerializeToString,
            response_deserializer=whatupcore__pb2.WUMessage.FromString,
        )
        self.GetPendingHistory = channel.unary_stream(
            "/protos.WhatUpCore/GetPendingHistory",
            request_serializer=whatupcore__pb2.PendingHistoryOptions.SerializeToString,
            response_deserializer=whatupcore__pb2.WUMessage.FromString,
        )
        self.DownloadMedia = channel.unary_unary(
            "/protos.WhatUpCore/DownloadMedia",
            request_serializer=whatupcore__pb2.DownloadMediaOptions.SerializeToString,
            response_deserializer=whatupcore__pb2.MediaContent.FromString,
        )
        self.SendMessage = channel.unary_unary(
            "/protos.WhatUpCore/SendMessage",
            request_serializer=whatupcore__pb2.SendMessageOptions.SerializeToString,
            response_deserializer=whatupcore__pb2.SendMessageReceipt.FromString,
        )
        self.SetDisappearingMessageTime = channel.unary_unary(
            "/protos.WhatUpCore/SetDisappearingMessageTime",
            request_serializer=whatupcore__pb2.DisappearingMessageOptions.SerializeToString,
            response_deserializer=whatupcore__pb2.DisappearingMessageResponse.FromString,
        )
        self.Unregister = channel.unary_unary(
            "/protos.WhatUpCore/Unregister",
            request_serializer=whatupcore__pb2.UnregisterOptions.SerializeToString,
            response_deserializer=whatupcore__pb2.ConnectionStatus.FromString,
        )

>>>>>>> cbe12efd

class WhatUpCoreServicer(object):
    """Missing associated documentation comment in .proto file."""

    def GetConnectionStatus(self, request, context):
        """Missing associated documentation comment in .proto file."""
        context.set_code(grpc.StatusCode.UNIMPLEMENTED)
        context.set_details("Method not implemented!")
        raise NotImplementedError("Method not implemented!")

    def GetACLAll(self, request, context):
        """Missing associated documentation comment in .proto file."""
        context.set_code(grpc.StatusCode.UNIMPLEMENTED)
        context.set_details("Method not implemented!")
        raise NotImplementedError("Method not implemented!")

    def SetACL(self, request, context):
        """Missing associated documentation comment in .proto file."""
        context.set_code(grpc.StatusCode.UNIMPLEMENTED)
        context.set_details("Method not implemented!")
        raise NotImplementedError("Method not implemented!")

    def GetACL(self, request, context):
        """Missing associated documentation comment in .proto file."""
        context.set_code(grpc.StatusCode.UNIMPLEMENTED)
        context.set_details("Method not implemented!")
        raise NotImplementedError("Method not implemented!")

    def GetJoinedGroups(self, request, context):
        """Missing associated documentation comment in .proto file."""
        context.set_code(grpc.StatusCode.UNIMPLEMENTED)
        context.set_details("Method not implemented!")
        raise NotImplementedError("Method not implemented!")

    def GetGroupInfo(self, request, context):
        """Missing associated documentation comment in .proto file."""
        context.set_code(grpc.StatusCode.UNIMPLEMENTED)
        context.set_details("Method not implemented!")
        raise NotImplementedError("Method not implemented!")

    def GetCommunityInfo(self, request, context):
        """Missing associated documentation comment in .proto file."""
        context.set_code(grpc.StatusCode.UNIMPLEMENTED)
        context.set_details('Method not implemented!')
        raise NotImplementedError('Method not implemented!')

    def GetGroupInfoInvite(self, request, context):
        """Missing associated documentation comment in .proto file."""
        context.set_code(grpc.StatusCode.UNIMPLEMENTED)
        context.set_details("Method not implemented!")
        raise NotImplementedError("Method not implemented!")

    def JoinGroup(self, request, context):
        """Missing associated documentation comment in .proto file."""
        context.set_code(grpc.StatusCode.UNIMPLEMENTED)
        context.set_details("Method not implemented!")
        raise NotImplementedError("Method not implemented!")

    def GetMessages(self, request, context):
        """Missing associated documentation comment in .proto file."""
        context.set_code(grpc.StatusCode.UNIMPLEMENTED)
        context.set_details("Method not implemented!")
        raise NotImplementedError("Method not implemented!")

    def GetPendingHistory(self, request, context):
        """Missing associated documentation comment in .proto file."""
        context.set_code(grpc.StatusCode.UNIMPLEMENTED)
        context.set_details("Method not implemented!")
        raise NotImplementedError("Method not implemented!")

    def DownloadMedia(self, request, context):
        """DownloadMedia can take in a MediaMessage since this is a subset of the proto.Message"""
        context.set_code(grpc.StatusCode.UNIMPLEMENTED)
        context.set_details("Method not implemented!")
        raise NotImplementedError("Method not implemented!")

    def SendMessage(self, request, context):
        """Missing associated documentation comment in .proto file."""
        context.set_code(grpc.StatusCode.UNIMPLEMENTED)
        context.set_details("Method not implemented!")
        raise NotImplementedError("Method not implemented!")

    def SetDisappearingMessageTime(self, request, context):
        """Missing associated documentation comment in .proto file."""
        context.set_code(grpc.StatusCode.UNIMPLEMENTED)
        context.set_details("Method not implemented!")
        raise NotImplementedError("Method not implemented!")

    def Unregister(self, request, context):
        """Missing associated documentation comment in .proto file."""
        context.set_code(grpc.StatusCode.UNIMPLEMENTED)
        context.set_details("Method not implemented!")
        raise NotImplementedError("Method not implemented!")


def add_WhatUpCoreServicer_to_server(servicer, server):
<<<<<<< HEAD
    rpc_method_handlers = {'GetConnectionStatus': grpc.unary_unary_rpc_method_handler(servicer.GetConnectionStatus, request_deserializer=whatupcore__pb2.ConnectionStatusOptions.FromString, response_serializer=whatupcore__pb2.ConnectionStatus.SerializeToString), 'GetGroupInfo': grpc.unary_unary_rpc_method_handler(servicer.GetGroupInfo, request_deserializer=whatupcore__pb2.JID.FromString, response_serializer=whatupcore__pb2.GroupInfo.SerializeToString), 'GetCommunityInfo': grpc.unary_stream_rpc_method_handler(servicer.GetCommunityInfo, request_deserializer=whatupcore__pb2.JID.FromString, response_serializer=whatupcore__pb2.GroupInfo.SerializeToString), 'GetGroupInfoInvite': grpc.unary_unary_rpc_method_handler(servicer.GetGroupInfoInvite, request_deserializer=whatupcore__pb2.InviteCode.FromString, response_serializer=whatupcore__pb2.GroupInfo.SerializeToString), 'JoinGroup': grpc.unary_unary_rpc_method_handler(servicer.JoinGroup, request_deserializer=whatupcore__pb2.InviteCode.FromString, response_serializer=whatupcore__pb2.GroupInfo.SerializeToString), 'GetMessages': grpc.unary_stream_rpc_method_handler(servicer.GetMessages, request_deserializer=whatupcore__pb2.MessagesOptions.FromString, response_serializer=whatupcore__pb2.WUMessage.SerializeToString), 'GetPendingHistory': grpc.unary_stream_rpc_method_handler(servicer.GetPendingHistory, request_deserializer=whatupcore__pb2.PendingHistoryOptions.FromString, response_serializer=whatupcore__pb2.WUMessage.SerializeToString), 'DownloadMedia': grpc.unary_unary_rpc_method_handler(servicer.DownloadMedia, request_deserializer=whatupcore__pb2.DownloadMediaOptions.FromString, response_serializer=whatupcore__pb2.MediaContent.SerializeToString), 'SendMessage': grpc.unary_unary_rpc_method_handler(servicer.SendMessage, request_deserializer=whatupcore__pb2.SendMessageOptions.FromString, response_serializer=whatupcore__pb2.SendMessageReceipt.SerializeToString), 'SetDisappearingMessageTime': grpc.unary_unary_rpc_method_handler(servicer.SetDisappearingMessageTime, request_deserializer=whatupcore__pb2.DisappearingMessageOptions.FromString, response_serializer=whatupcore__pb2.DisappearingMessageResponse.SerializeToString)}
    generic_handler = grpc.method_handlers_generic_handler('protos.WhatUpCore', rpc_method_handlers)
=======
    rpc_method_handlers = {
        "GetConnectionStatus": grpc.unary_unary_rpc_method_handler(
            servicer.GetConnectionStatus,
            request_deserializer=whatupcore__pb2.ConnectionStatusOptions.FromString,
            response_serializer=whatupcore__pb2.ConnectionStatus.SerializeToString,
        ),
        "GetACLAll": grpc.unary_stream_rpc_method_handler(
            servicer.GetACLAll,
            request_deserializer=whatupcore__pb2.GetACLAllOptions.FromString,
            response_serializer=whatupcore__pb2.GroupACL.SerializeToString,
        ),
        "SetACL": grpc.unary_unary_rpc_method_handler(
            servicer.SetACL,
            request_deserializer=whatupcore__pb2.GroupACL.FromString,
            response_serializer=whatupcore__pb2.GroupACL.SerializeToString,
        ),
        "GetACL": grpc.unary_unary_rpc_method_handler(
            servicer.GetACL,
            request_deserializer=whatupcore__pb2.JID.FromString,
            response_serializer=whatupcore__pb2.GroupACL.SerializeToString,
        ),
        "GetJoinedGroups": grpc.unary_stream_rpc_method_handler(
            servicer.GetJoinedGroups,
            request_deserializer=whatupcore__pb2.GetJoinedGroupsOptions.FromString,
            response_serializer=whatupcore__pb2.JoinedGroup.SerializeToString,
        ),
        "GetGroupInfo": grpc.unary_unary_rpc_method_handler(
            servicer.GetGroupInfo,
            request_deserializer=whatupcore__pb2.JID.FromString,
            response_serializer=whatupcore__pb2.GroupInfo.SerializeToString,
        ),
        "GetGroupInfoInvite": grpc.unary_unary_rpc_method_handler(
            servicer.GetGroupInfoInvite,
            request_deserializer=whatupcore__pb2.InviteCode.FromString,
            response_serializer=whatupcore__pb2.GroupInfo.SerializeToString,
        ),
        "JoinGroup": grpc.unary_unary_rpc_method_handler(
            servicer.JoinGroup,
            request_deserializer=whatupcore__pb2.InviteCode.FromString,
            response_serializer=whatupcore__pb2.GroupInfo.SerializeToString,
        ),
        "GetMessages": grpc.unary_stream_rpc_method_handler(
            servicer.GetMessages,
            request_deserializer=whatupcore__pb2.MessagesOptions.FromString,
            response_serializer=whatupcore__pb2.WUMessage.SerializeToString,
        ),
        "GetPendingHistory": grpc.unary_stream_rpc_method_handler(
            servicer.GetPendingHistory,
            request_deserializer=whatupcore__pb2.PendingHistoryOptions.FromString,
            response_serializer=whatupcore__pb2.WUMessage.SerializeToString,
        ),
        "DownloadMedia": grpc.unary_unary_rpc_method_handler(
            servicer.DownloadMedia,
            request_deserializer=whatupcore__pb2.DownloadMediaOptions.FromString,
            response_serializer=whatupcore__pb2.MediaContent.SerializeToString,
        ),
        "SendMessage": grpc.unary_unary_rpc_method_handler(
            servicer.SendMessage,
            request_deserializer=whatupcore__pb2.SendMessageOptions.FromString,
            response_serializer=whatupcore__pb2.SendMessageReceipt.SerializeToString,
        ),
        "SetDisappearingMessageTime": grpc.unary_unary_rpc_method_handler(
            servicer.SetDisappearingMessageTime,
            request_deserializer=whatupcore__pb2.DisappearingMessageOptions.FromString,
            response_serializer=whatupcore__pb2.DisappearingMessageResponse.SerializeToString,
        ),
        "Unregister": grpc.unary_unary_rpc_method_handler(
            servicer.Unregister,
            request_deserializer=whatupcore__pb2.UnregisterOptions.FromString,
            response_serializer=whatupcore__pb2.ConnectionStatus.SerializeToString,
        ),
    }
    generic_handler = grpc.method_handlers_generic_handler(
        "protos.WhatUpCore", rpc_method_handlers
    )
>>>>>>> cbe12efd
    server.add_generic_rpc_handlers((generic_handler,))


class WhatUpCore(object):
    """Missing associated documentation comment in .proto file."""

    @staticmethod
    def GetConnectionStatus(
        request,
        target,
        options=(),
        channel_credentials=None,
        call_credentials=None,
        insecure=False,
        compression=None,
        wait_for_ready=None,
        timeout=None,
        metadata=None,
    ):
        return grpc.experimental.unary_unary(
            request,
            target,
            "/protos.WhatUpCore/GetConnectionStatus",
            whatupcore__pb2.ConnectionStatusOptions.SerializeToString,
            whatupcore__pb2.ConnectionStatus.FromString,
            options,
            channel_credentials,
            insecure,
            call_credentials,
            compression,
            wait_for_ready,
            timeout,
            metadata,
        )

    @staticmethod
    def GetACLAll(
        request,
        target,
        options=(),
        channel_credentials=None,
        call_credentials=None,
        insecure=False,
        compression=None,
        wait_for_ready=None,
        timeout=None,
        metadata=None,
    ):
        return grpc.experimental.unary_stream(
            request,
            target,
            "/protos.WhatUpCore/GetACLAll",
            whatupcore__pb2.GetACLAllOptions.SerializeToString,
            whatupcore__pb2.GroupACL.FromString,
            options,
            channel_credentials,
            insecure,
            call_credentials,
            compression,
            wait_for_ready,
            timeout,
            metadata,
        )

    @staticmethod
    def SetACL(
        request,
        target,
        options=(),
        channel_credentials=None,
        call_credentials=None,
        insecure=False,
        compression=None,
        wait_for_ready=None,
        timeout=None,
        metadata=None,
    ):
        return grpc.experimental.unary_unary(
            request,
            target,
            "/protos.WhatUpCore/SetACL",
            whatupcore__pb2.GroupACL.SerializeToString,
            whatupcore__pb2.GroupACL.FromString,
            options,
            channel_credentials,
            insecure,
            call_credentials,
            compression,
            wait_for_ready,
            timeout,
            metadata,
        )

    @staticmethod
    def GetACL(
        request,
        target,
        options=(),
        channel_credentials=None,
        call_credentials=None,
        insecure=False,
        compression=None,
        wait_for_ready=None,
        timeout=None,
        metadata=None,
    ):
        return grpc.experimental.unary_unary(
            request,
            target,
            "/protos.WhatUpCore/GetACL",
            whatupcore__pb2.JID.SerializeToString,
            whatupcore__pb2.GroupACL.FromString,
            options,
            channel_credentials,
            insecure,
            call_credentials,
            compression,
            wait_for_ready,
            timeout,
            metadata,
        )

    @staticmethod
    def GetJoinedGroups(
        request,
        target,
        options=(),
        channel_credentials=None,
        call_credentials=None,
        insecure=False,
        compression=None,
        wait_for_ready=None,
        timeout=None,
        metadata=None,
    ):
        return grpc.experimental.unary_stream(
            request,
            target,
            "/protos.WhatUpCore/GetJoinedGroups",
            whatupcore__pb2.GetJoinedGroupsOptions.SerializeToString,
            whatupcore__pb2.JoinedGroup.FromString,
            options,
            channel_credentials,
            insecure,
            call_credentials,
            compression,
            wait_for_ready,
            timeout,
            metadata,
        )

    @staticmethod
    def GetGroupInfo(
        request,
        target,
        options=(),
        channel_credentials=None,
        call_credentials=None,
        insecure=False,
        compression=None,
        wait_for_ready=None,
        timeout=None,
        metadata=None,
    ):
        return grpc.experimental.unary_unary(
            request,
            target,
            "/protos.WhatUpCore/GetGroupInfo",
            whatupcore__pb2.JID.SerializeToString,
            whatupcore__pb2.GroupInfo.FromString,
            options,
            channel_credentials,
            insecure,
            call_credentials,
            compression,
            wait_for_ready,
            timeout,
            metadata,
        )

    @staticmethod
    def GetGroupInfoInvite(
        request,
        target,
        options=(),
        channel_credentials=None,
        call_credentials=None,
        insecure=False,
        compression=None,
        wait_for_ready=None,
        timeout=None,
        metadata=None,
    ):
        return grpc.experimental.unary_unary(
            request,
            target,
            "/protos.WhatUpCore/GetGroupInfoInvite",
            whatupcore__pb2.InviteCode.SerializeToString,
            whatupcore__pb2.GroupInfo.FromString,
            options,
            channel_credentials,
            insecure,
            call_credentials,
            compression,
            wait_for_ready,
            timeout,
            metadata,
        )

    @staticmethod
<<<<<<< HEAD
    def GetCommunityInfo(request, target, options=(), channel_credentials=None, call_credentials=None, insecure=False, compression=None, wait_for_ready=None, timeout=None, metadata=None):
        return grpc.experimental.unary_stream(request, target, '/protos.WhatUpCore/GetCommunityInfo', whatupcore__pb2.JID.SerializeToString, whatupcore__pb2.GroupInfo.FromString, options, channel_credentials, insecure, call_credentials, compression, wait_for_ready, timeout, metadata)

    @staticmethod
    def GetGroupInfoInvite(request, target, options=(), channel_credentials=None, call_credentials=None, insecure=False, compression=None, wait_for_ready=None, timeout=None, metadata=None):
        return grpc.experimental.unary_unary(request, target, '/protos.WhatUpCore/GetGroupInfoInvite', whatupcore__pb2.InviteCode.SerializeToString, whatupcore__pb2.GroupInfo.FromString, options, channel_credentials, insecure, call_credentials, compression, wait_for_ready, timeout, metadata)
=======
    def JoinGroup(
        request,
        target,
        options=(),
        channel_credentials=None,
        call_credentials=None,
        insecure=False,
        compression=None,
        wait_for_ready=None,
        timeout=None,
        metadata=None,
    ):
        return grpc.experimental.unary_unary(
            request,
            target,
            "/protos.WhatUpCore/JoinGroup",
            whatupcore__pb2.InviteCode.SerializeToString,
            whatupcore__pb2.GroupInfo.FromString,
            options,
            channel_credentials,
            insecure,
            call_credentials,
            compression,
            wait_for_ready,
            timeout,
            metadata,
        )
>>>>>>> cbe12efd

    @staticmethod
    def GetMessages(
        request,
        target,
        options=(),
        channel_credentials=None,
        call_credentials=None,
        insecure=False,
        compression=None,
        wait_for_ready=None,
        timeout=None,
        metadata=None,
    ):
        return grpc.experimental.unary_stream(
            request,
            target,
            "/protos.WhatUpCore/GetMessages",
            whatupcore__pb2.MessagesOptions.SerializeToString,
            whatupcore__pb2.WUMessage.FromString,
            options,
            channel_credentials,
            insecure,
            call_credentials,
            compression,
            wait_for_ready,
            timeout,
            metadata,
        )

    @staticmethod
    def GetPendingHistory(
        request,
        target,
        options=(),
        channel_credentials=None,
        call_credentials=None,
        insecure=False,
        compression=None,
        wait_for_ready=None,
        timeout=None,
        metadata=None,
    ):
        return grpc.experimental.unary_stream(
            request,
            target,
            "/protos.WhatUpCore/GetPendingHistory",
            whatupcore__pb2.PendingHistoryOptions.SerializeToString,
            whatupcore__pb2.WUMessage.FromString,
            options,
            channel_credentials,
            insecure,
            call_credentials,
            compression,
            wait_for_ready,
            timeout,
            metadata,
        )

    @staticmethod
    def DownloadMedia(
        request,
        target,
        options=(),
        channel_credentials=None,
        call_credentials=None,
        insecure=False,
        compression=None,
        wait_for_ready=None,
        timeout=None,
        metadata=None,
    ):
        return grpc.experimental.unary_unary(
            request,
            target,
            "/protos.WhatUpCore/DownloadMedia",
            whatupcore__pb2.DownloadMediaOptions.SerializeToString,
            whatupcore__pb2.MediaContent.FromString,
            options,
            channel_credentials,
            insecure,
            call_credentials,
            compression,
            wait_for_ready,
            timeout,
            metadata,
        )

    @staticmethod
    def SendMessage(
        request,
        target,
        options=(),
        channel_credentials=None,
        call_credentials=None,
        insecure=False,
        compression=None,
        wait_for_ready=None,
        timeout=None,
        metadata=None,
    ):
        return grpc.experimental.unary_unary(
            request,
            target,
            "/protos.WhatUpCore/SendMessage",
            whatupcore__pb2.SendMessageOptions.SerializeToString,
            whatupcore__pb2.SendMessageReceipt.FromString,
            options,
            channel_credentials,
            insecure,
            call_credentials,
            compression,
            wait_for_ready,
            timeout,
            metadata,
        )

    @staticmethod
    def SetDisappearingMessageTime(
        request,
        target,
        options=(),
        channel_credentials=None,
        call_credentials=None,
        insecure=False,
        compression=None,
        wait_for_ready=None,
        timeout=None,
        metadata=None,
    ):
        return grpc.experimental.unary_unary(
            request,
            target,
            "/protos.WhatUpCore/SetDisappearingMessageTime",
            whatupcore__pb2.DisappearingMessageOptions.SerializeToString,
            whatupcore__pb2.DisappearingMessageResponse.FromString,
            options,
            channel_credentials,
            insecure,
            call_credentials,
            compression,
            wait_for_ready,
            timeout,
            metadata,
        )

    @staticmethod
    def Unregister(
        request,
        target,
        options=(),
        channel_credentials=None,
        call_credentials=None,
        insecure=False,
        compression=None,
        wait_for_ready=None,
        timeout=None,
        metadata=None,
    ):
        return grpc.experimental.unary_unary(
            request,
            target,
            "/protos.WhatUpCore/Unregister",
            whatupcore__pb2.UnregisterOptions.SerializeToString,
            whatupcore__pb2.ConnectionStatus.FromString,
            options,
            channel_credentials,
            insecure,
            call_credentials,
            compression,
            wait_for_ready,
            timeout,
            metadata,
        )<|MERGE_RESOLUTION|>--- conflicted
+++ resolved
@@ -2,7 +2,6 @@
 import grpc
 from . import whatupcore_pb2 as whatupcore__pb2
 
-
 class WhatUpCoreAuthStub(object):
     """Missing associated documentation comment in .proto file."""
 
@@ -12,22 +11,9 @@
         Args:
             channel: A grpc.Channel.
         """
-        self.Login = channel.unary_unary(
-            "/protos.WhatUpCoreAuth/Login",
-            request_serializer=whatupcore__pb2.WUCredentials.SerializeToString,
-            response_deserializer=whatupcore__pb2.SessionToken.FromString,
-        )
-        self.Register = channel.unary_stream(
-            "/protos.WhatUpCoreAuth/Register",
-            request_serializer=whatupcore__pb2.RegisterOptions.SerializeToString,
-            response_deserializer=whatupcore__pb2.RegisterMessages.FromString,
-        )
-        self.RenewToken = channel.unary_unary(
-            "/protos.WhatUpCoreAuth/RenewToken",
-            request_serializer=whatupcore__pb2.SessionToken.SerializeToString,
-            response_deserializer=whatupcore__pb2.SessionToken.FromString,
-        )
-
+        self.Login = channel.unary_unary('/protos.WhatUpCoreAuth/Login', request_serializer=whatupcore__pb2.WUCredentials.SerializeToString, response_deserializer=whatupcore__pb2.SessionToken.FromString)
+        self.Register = channel.unary_stream('/protos.WhatUpCoreAuth/Register', request_serializer=whatupcore__pb2.RegisterOptions.SerializeToString, response_deserializer=whatupcore__pb2.RegisterMessages.FromString)
+        self.RenewToken = channel.unary_unary('/protos.WhatUpCoreAuth/RenewToken', request_serializer=whatupcore__pb2.SessionToken.SerializeToString, response_deserializer=whatupcore__pb2.SessionToken.FromString)
 
 class WhatUpCoreAuthServicer(object):
     """Missing associated documentation comment in .proto file."""
@@ -35,136 +21,40 @@
     def Login(self, request, context):
         """Missing associated documentation comment in .proto file."""
         context.set_code(grpc.StatusCode.UNIMPLEMENTED)
-        context.set_details("Method not implemented!")
-        raise NotImplementedError("Method not implemented!")
+        context.set_details('Method not implemented!')
+        raise NotImplementedError('Method not implemented!')
 
     def Register(self, request, context):
         """Missing associated documentation comment in .proto file."""
         context.set_code(grpc.StatusCode.UNIMPLEMENTED)
-        context.set_details("Method not implemented!")
-        raise NotImplementedError("Method not implemented!")
+        context.set_details('Method not implemented!')
+        raise NotImplementedError('Method not implemented!')
 
     def RenewToken(self, request, context):
         """Missing associated documentation comment in .proto file."""
         context.set_code(grpc.StatusCode.UNIMPLEMENTED)
-        context.set_details("Method not implemented!")
-        raise NotImplementedError("Method not implemented!")
-
+        context.set_details('Method not implemented!')
+        raise NotImplementedError('Method not implemented!')
 
 def add_WhatUpCoreAuthServicer_to_server(servicer, server):
-    rpc_method_handlers = {
-        "Login": grpc.unary_unary_rpc_method_handler(
-            servicer.Login,
-            request_deserializer=whatupcore__pb2.WUCredentials.FromString,
-            response_serializer=whatupcore__pb2.SessionToken.SerializeToString,
-        ),
-        "Register": grpc.unary_stream_rpc_method_handler(
-            servicer.Register,
-            request_deserializer=whatupcore__pb2.RegisterOptions.FromString,
-            response_serializer=whatupcore__pb2.RegisterMessages.SerializeToString,
-        ),
-        "RenewToken": grpc.unary_unary_rpc_method_handler(
-            servicer.RenewToken,
-            request_deserializer=whatupcore__pb2.SessionToken.FromString,
-            response_serializer=whatupcore__pb2.SessionToken.SerializeToString,
-        ),
-    }
-    generic_handler = grpc.method_handlers_generic_handler(
-        "protos.WhatUpCoreAuth", rpc_method_handlers
-    )
+    rpc_method_handlers = {'Login': grpc.unary_unary_rpc_method_handler(servicer.Login, request_deserializer=whatupcore__pb2.WUCredentials.FromString, response_serializer=whatupcore__pb2.SessionToken.SerializeToString), 'Register': grpc.unary_stream_rpc_method_handler(servicer.Register, request_deserializer=whatupcore__pb2.RegisterOptions.FromString, response_serializer=whatupcore__pb2.RegisterMessages.SerializeToString), 'RenewToken': grpc.unary_unary_rpc_method_handler(servicer.RenewToken, request_deserializer=whatupcore__pb2.SessionToken.FromString, response_serializer=whatupcore__pb2.SessionToken.SerializeToString)}
+    generic_handler = grpc.method_handlers_generic_handler('protos.WhatUpCoreAuth', rpc_method_handlers)
     server.add_generic_rpc_handlers((generic_handler,))
 
-
 class WhatUpCoreAuth(object):
     """Missing associated documentation comment in .proto file."""
 
     @staticmethod
-    def Login(
-        request,
-        target,
-        options=(),
-        channel_credentials=None,
-        call_credentials=None,
-        insecure=False,
-        compression=None,
-        wait_for_ready=None,
-        timeout=None,
-        metadata=None,
-    ):
-        return grpc.experimental.unary_unary(
-            request,
-            target,
-            "/protos.WhatUpCoreAuth/Login",
-            whatupcore__pb2.WUCredentials.SerializeToString,
-            whatupcore__pb2.SessionToken.FromString,
-            options,
-            channel_credentials,
-            insecure,
-            call_credentials,
-            compression,
-            wait_for_ready,
-            timeout,
-            metadata,
-        )
-
-    @staticmethod
-    def Register(
-        request,
-        target,
-        options=(),
-        channel_credentials=None,
-        call_credentials=None,
-        insecure=False,
-        compression=None,
-        wait_for_ready=None,
-        timeout=None,
-        metadata=None,
-    ):
-        return grpc.experimental.unary_stream(
-            request,
-            target,
-            "/protos.WhatUpCoreAuth/Register",
-            whatupcore__pb2.RegisterOptions.SerializeToString,
-            whatupcore__pb2.RegisterMessages.FromString,
-            options,
-            channel_credentials,
-            insecure,
-            call_credentials,
-            compression,
-            wait_for_ready,
-            timeout,
-            metadata,
-        )
-
-    @staticmethod
-    def RenewToken(
-        request,
-        target,
-        options=(),
-        channel_credentials=None,
-        call_credentials=None,
-        insecure=False,
-        compression=None,
-        wait_for_ready=None,
-        timeout=None,
-        metadata=None,
-    ):
-        return grpc.experimental.unary_unary(
-            request,
-            target,
-            "/protos.WhatUpCoreAuth/RenewToken",
-            whatupcore__pb2.SessionToken.SerializeToString,
-            whatupcore__pb2.SessionToken.FromString,
-            options,
-            channel_credentials,
-            insecure,
-            call_credentials,
-            compression,
-            wait_for_ready,
-            timeout,
-            metadata,
-        )
-
+    def Login(request, target, options=(), channel_credentials=None, call_credentials=None, insecure=False, compression=None, wait_for_ready=None, timeout=None, metadata=None):
+        return grpc.experimental.unary_unary(request, target, '/protos.WhatUpCoreAuth/Login', whatupcore__pb2.WUCredentials.SerializeToString, whatupcore__pb2.SessionToken.FromString, options, channel_credentials, insecure, call_credentials, compression, wait_for_ready, timeout, metadata)
+
+    @staticmethod
+    def Register(request, target, options=(), channel_credentials=None, call_credentials=None, insecure=False, compression=None, wait_for_ready=None, timeout=None, metadata=None):
+        return grpc.experimental.unary_stream(request, target, '/protos.WhatUpCoreAuth/Register', whatupcore__pb2.RegisterOptions.SerializeToString, whatupcore__pb2.RegisterMessages.FromString, options, channel_credentials, insecure, call_credentials, compression, wait_for_ready, timeout, metadata)
+
+    @staticmethod
+    def RenewToken(request, target, options=(), channel_credentials=None, call_credentials=None, insecure=False, compression=None, wait_for_ready=None, timeout=None, metadata=None):
+        return grpc.experimental.unary_unary(request, target, '/protos.WhatUpCoreAuth/RenewToken', whatupcore__pb2.SessionToken.SerializeToString, whatupcore__pb2.SessionToken.FromString, options, channel_credentials, insecure, call_credentials, compression, wait_for_ready, timeout, metadata)
 
 class WhatUpCoreStub(object):
     """Missing associated documentation comment in .proto file."""
@@ -175,8 +65,11 @@
         Args:
             channel: A grpc.Channel.
         """
-<<<<<<< HEAD
         self.GetConnectionStatus = channel.unary_unary('/protos.WhatUpCore/GetConnectionStatus', request_serializer=whatupcore__pb2.ConnectionStatusOptions.SerializeToString, response_deserializer=whatupcore__pb2.ConnectionStatus.FromString)
+        self.GetACLAll = channel.unary_stream('/protos.WhatUpCore/GetACLAll', request_serializer=whatupcore__pb2.GetACLAllOptions.SerializeToString, response_deserializer=whatupcore__pb2.GroupACL.FromString)
+        self.SetACL = channel.unary_unary('/protos.WhatUpCore/SetACL', request_serializer=whatupcore__pb2.GroupACL.SerializeToString, response_deserializer=whatupcore__pb2.GroupACL.FromString)
+        self.GetACL = channel.unary_unary('/protos.WhatUpCore/GetACL', request_serializer=whatupcore__pb2.JID.SerializeToString, response_deserializer=whatupcore__pb2.GroupACL.FromString)
+        self.GetJoinedGroups = channel.unary_stream('/protos.WhatUpCore/GetJoinedGroups', request_serializer=whatupcore__pb2.GetJoinedGroupsOptions.SerializeToString, response_deserializer=whatupcore__pb2.JoinedGroup.FromString)
         self.GetGroupInfo = channel.unary_unary('/protos.WhatUpCore/GetGroupInfo', request_serializer=whatupcore__pb2.JID.SerializeToString, response_deserializer=whatupcore__pb2.GroupInfo.FromString)
         self.GetCommunityInfo = channel.unary_stream('/protos.WhatUpCore/GetCommunityInfo', request_serializer=whatupcore__pb2.JID.SerializeToString, response_deserializer=whatupcore__pb2.GroupInfo.FromString)
         self.GetGroupInfoInvite = channel.unary_unary('/protos.WhatUpCore/GetGroupInfoInvite', request_serializer=whatupcore__pb2.InviteCode.SerializeToString, response_deserializer=whatupcore__pb2.GroupInfo.FromString)
@@ -186,79 +79,7 @@
         self.DownloadMedia = channel.unary_unary('/protos.WhatUpCore/DownloadMedia', request_serializer=whatupcore__pb2.DownloadMediaOptions.SerializeToString, response_deserializer=whatupcore__pb2.MediaContent.FromString)
         self.SendMessage = channel.unary_unary('/protos.WhatUpCore/SendMessage', request_serializer=whatupcore__pb2.SendMessageOptions.SerializeToString, response_deserializer=whatupcore__pb2.SendMessageReceipt.FromString)
         self.SetDisappearingMessageTime = channel.unary_unary('/protos.WhatUpCore/SetDisappearingMessageTime', request_serializer=whatupcore__pb2.DisappearingMessageOptions.SerializeToString, response_deserializer=whatupcore__pb2.DisappearingMessageResponse.FromString)
-=======
-        self.GetConnectionStatus = channel.unary_unary(
-            "/protos.WhatUpCore/GetConnectionStatus",
-            request_serializer=whatupcore__pb2.ConnectionStatusOptions.SerializeToString,
-            response_deserializer=whatupcore__pb2.ConnectionStatus.FromString,
-        )
-        self.GetACLAll = channel.unary_stream(
-            "/protos.WhatUpCore/GetACLAll",
-            request_serializer=whatupcore__pb2.GetACLAllOptions.SerializeToString,
-            response_deserializer=whatupcore__pb2.GroupACL.FromString,
-        )
-        self.SetACL = channel.unary_unary(
-            "/protos.WhatUpCore/SetACL",
-            request_serializer=whatupcore__pb2.GroupACL.SerializeToString,
-            response_deserializer=whatupcore__pb2.GroupACL.FromString,
-        )
-        self.GetACL = channel.unary_unary(
-            "/protos.WhatUpCore/GetACL",
-            request_serializer=whatupcore__pb2.JID.SerializeToString,
-            response_deserializer=whatupcore__pb2.GroupACL.FromString,
-        )
-        self.GetJoinedGroups = channel.unary_stream(
-            "/protos.WhatUpCore/GetJoinedGroups",
-            request_serializer=whatupcore__pb2.GetJoinedGroupsOptions.SerializeToString,
-            response_deserializer=whatupcore__pb2.JoinedGroup.FromString,
-        )
-        self.GetGroupInfo = channel.unary_unary(
-            "/protos.WhatUpCore/GetGroupInfo",
-            request_serializer=whatupcore__pb2.JID.SerializeToString,
-            response_deserializer=whatupcore__pb2.GroupInfo.FromString,
-        )
-        self.GetGroupInfoInvite = channel.unary_unary(
-            "/protos.WhatUpCore/GetGroupInfoInvite",
-            request_serializer=whatupcore__pb2.InviteCode.SerializeToString,
-            response_deserializer=whatupcore__pb2.GroupInfo.FromString,
-        )
-        self.JoinGroup = channel.unary_unary(
-            "/protos.WhatUpCore/JoinGroup",
-            request_serializer=whatupcore__pb2.InviteCode.SerializeToString,
-            response_deserializer=whatupcore__pb2.GroupInfo.FromString,
-        )
-        self.GetMessages = channel.unary_stream(
-            "/protos.WhatUpCore/GetMessages",
-            request_serializer=whatupcore__pb2.MessagesOptions.SerializeToString,
-            response_deserializer=whatupcore__pb2.WUMessage.FromString,
-        )
-        self.GetPendingHistory = channel.unary_stream(
-            "/protos.WhatUpCore/GetPendingHistory",
-            request_serializer=whatupcore__pb2.PendingHistoryOptions.SerializeToString,
-            response_deserializer=whatupcore__pb2.WUMessage.FromString,
-        )
-        self.DownloadMedia = channel.unary_unary(
-            "/protos.WhatUpCore/DownloadMedia",
-            request_serializer=whatupcore__pb2.DownloadMediaOptions.SerializeToString,
-            response_deserializer=whatupcore__pb2.MediaContent.FromString,
-        )
-        self.SendMessage = channel.unary_unary(
-            "/protos.WhatUpCore/SendMessage",
-            request_serializer=whatupcore__pb2.SendMessageOptions.SerializeToString,
-            response_deserializer=whatupcore__pb2.SendMessageReceipt.FromString,
-        )
-        self.SetDisappearingMessageTime = channel.unary_unary(
-            "/protos.WhatUpCore/SetDisappearingMessageTime",
-            request_serializer=whatupcore__pb2.DisappearingMessageOptions.SerializeToString,
-            response_deserializer=whatupcore__pb2.DisappearingMessageResponse.FromString,
-        )
-        self.Unregister = channel.unary_unary(
-            "/protos.WhatUpCore/Unregister",
-            request_serializer=whatupcore__pb2.UnregisterOptions.SerializeToString,
-            response_deserializer=whatupcore__pb2.ConnectionStatus.FromString,
-        )
-
->>>>>>> cbe12efd
+        self.Unregister = channel.unary_unary('/protos.WhatUpCore/Unregister', request_serializer=whatupcore__pb2.UnregisterOptions.SerializeToString, response_deserializer=whatupcore__pb2.ConnectionStatus.FromString)
 
 class WhatUpCoreServicer(object):
     """Missing associated documentation comment in .proto file."""
@@ -266,38 +87,38 @@
     def GetConnectionStatus(self, request, context):
         """Missing associated documentation comment in .proto file."""
         context.set_code(grpc.StatusCode.UNIMPLEMENTED)
-        context.set_details("Method not implemented!")
-        raise NotImplementedError("Method not implemented!")
+        context.set_details('Method not implemented!')
+        raise NotImplementedError('Method not implemented!')
 
     def GetACLAll(self, request, context):
         """Missing associated documentation comment in .proto file."""
         context.set_code(grpc.StatusCode.UNIMPLEMENTED)
-        context.set_details("Method not implemented!")
-        raise NotImplementedError("Method not implemented!")
+        context.set_details('Method not implemented!')
+        raise NotImplementedError('Method not implemented!')
 
     def SetACL(self, request, context):
         """Missing associated documentation comment in .proto file."""
         context.set_code(grpc.StatusCode.UNIMPLEMENTED)
-        context.set_details("Method not implemented!")
-        raise NotImplementedError("Method not implemented!")
+        context.set_details('Method not implemented!')
+        raise NotImplementedError('Method not implemented!')
 
     def GetACL(self, request, context):
         """Missing associated documentation comment in .proto file."""
         context.set_code(grpc.StatusCode.UNIMPLEMENTED)
-        context.set_details("Method not implemented!")
-        raise NotImplementedError("Method not implemented!")
+        context.set_details('Method not implemented!')
+        raise NotImplementedError('Method not implemented!')
 
     def GetJoinedGroups(self, request, context):
         """Missing associated documentation comment in .proto file."""
         context.set_code(grpc.StatusCode.UNIMPLEMENTED)
-        context.set_details("Method not implemented!")
-        raise NotImplementedError("Method not implemented!")
+        context.set_details('Method not implemented!')
+        raise NotImplementedError('Method not implemented!')
 
     def GetGroupInfo(self, request, context):
         """Missing associated documentation comment in .proto file."""
         context.set_code(grpc.StatusCode.UNIMPLEMENTED)
-        context.set_details("Method not implemented!")
-        raise NotImplementedError("Method not implemented!")
+        context.set_details('Method not implemented!')
+        raise NotImplementedError('Method not implemented!')
 
     def GetCommunityInfo(self, request, context):
         """Missing associated documentation comment in .proto file."""
@@ -308,550 +129,116 @@
     def GetGroupInfoInvite(self, request, context):
         """Missing associated documentation comment in .proto file."""
         context.set_code(grpc.StatusCode.UNIMPLEMENTED)
-        context.set_details("Method not implemented!")
-        raise NotImplementedError("Method not implemented!")
+        context.set_details('Method not implemented!')
+        raise NotImplementedError('Method not implemented!')
 
     def JoinGroup(self, request, context):
         """Missing associated documentation comment in .proto file."""
         context.set_code(grpc.StatusCode.UNIMPLEMENTED)
-        context.set_details("Method not implemented!")
-        raise NotImplementedError("Method not implemented!")
+        context.set_details('Method not implemented!')
+        raise NotImplementedError('Method not implemented!')
 
     def GetMessages(self, request, context):
         """Missing associated documentation comment in .proto file."""
         context.set_code(grpc.StatusCode.UNIMPLEMENTED)
-        context.set_details("Method not implemented!")
-        raise NotImplementedError("Method not implemented!")
+        context.set_details('Method not implemented!')
+        raise NotImplementedError('Method not implemented!')
 
     def GetPendingHistory(self, request, context):
         """Missing associated documentation comment in .proto file."""
         context.set_code(grpc.StatusCode.UNIMPLEMENTED)
-        context.set_details("Method not implemented!")
-        raise NotImplementedError("Method not implemented!")
+        context.set_details('Method not implemented!')
+        raise NotImplementedError('Method not implemented!')
 
     def DownloadMedia(self, request, context):
-        """DownloadMedia can take in a MediaMessage since this is a subset of the proto.Message"""
-        context.set_code(grpc.StatusCode.UNIMPLEMENTED)
-        context.set_details("Method not implemented!")
-        raise NotImplementedError("Method not implemented!")
+        """DownloadMedia can take in a MediaMessage since this is a subset of the proto.Message
+        """
+        context.set_code(grpc.StatusCode.UNIMPLEMENTED)
+        context.set_details('Method not implemented!')
+        raise NotImplementedError('Method not implemented!')
 
     def SendMessage(self, request, context):
         """Missing associated documentation comment in .proto file."""
         context.set_code(grpc.StatusCode.UNIMPLEMENTED)
-        context.set_details("Method not implemented!")
-        raise NotImplementedError("Method not implemented!")
+        context.set_details('Method not implemented!')
+        raise NotImplementedError('Method not implemented!')
 
     def SetDisappearingMessageTime(self, request, context):
         """Missing associated documentation comment in .proto file."""
         context.set_code(grpc.StatusCode.UNIMPLEMENTED)
-        context.set_details("Method not implemented!")
-        raise NotImplementedError("Method not implemented!")
+        context.set_details('Method not implemented!')
+        raise NotImplementedError('Method not implemented!')
 
     def Unregister(self, request, context):
         """Missing associated documentation comment in .proto file."""
         context.set_code(grpc.StatusCode.UNIMPLEMENTED)
-        context.set_details("Method not implemented!")
-        raise NotImplementedError("Method not implemented!")
-
+        context.set_details('Method not implemented!')
+        raise NotImplementedError('Method not implemented!')
 
 def add_WhatUpCoreServicer_to_server(servicer, server):
-<<<<<<< HEAD
-    rpc_method_handlers = {'GetConnectionStatus': grpc.unary_unary_rpc_method_handler(servicer.GetConnectionStatus, request_deserializer=whatupcore__pb2.ConnectionStatusOptions.FromString, response_serializer=whatupcore__pb2.ConnectionStatus.SerializeToString), 'GetGroupInfo': grpc.unary_unary_rpc_method_handler(servicer.GetGroupInfo, request_deserializer=whatupcore__pb2.JID.FromString, response_serializer=whatupcore__pb2.GroupInfo.SerializeToString), 'GetCommunityInfo': grpc.unary_stream_rpc_method_handler(servicer.GetCommunityInfo, request_deserializer=whatupcore__pb2.JID.FromString, response_serializer=whatupcore__pb2.GroupInfo.SerializeToString), 'GetGroupInfoInvite': grpc.unary_unary_rpc_method_handler(servicer.GetGroupInfoInvite, request_deserializer=whatupcore__pb2.InviteCode.FromString, response_serializer=whatupcore__pb2.GroupInfo.SerializeToString), 'JoinGroup': grpc.unary_unary_rpc_method_handler(servicer.JoinGroup, request_deserializer=whatupcore__pb2.InviteCode.FromString, response_serializer=whatupcore__pb2.GroupInfo.SerializeToString), 'GetMessages': grpc.unary_stream_rpc_method_handler(servicer.GetMessages, request_deserializer=whatupcore__pb2.MessagesOptions.FromString, response_serializer=whatupcore__pb2.WUMessage.SerializeToString), 'GetPendingHistory': grpc.unary_stream_rpc_method_handler(servicer.GetPendingHistory, request_deserializer=whatupcore__pb2.PendingHistoryOptions.FromString, response_serializer=whatupcore__pb2.WUMessage.SerializeToString), 'DownloadMedia': grpc.unary_unary_rpc_method_handler(servicer.DownloadMedia, request_deserializer=whatupcore__pb2.DownloadMediaOptions.FromString, response_serializer=whatupcore__pb2.MediaContent.SerializeToString), 'SendMessage': grpc.unary_unary_rpc_method_handler(servicer.SendMessage, request_deserializer=whatupcore__pb2.SendMessageOptions.FromString, response_serializer=whatupcore__pb2.SendMessageReceipt.SerializeToString), 'SetDisappearingMessageTime': grpc.unary_unary_rpc_method_handler(servicer.SetDisappearingMessageTime, request_deserializer=whatupcore__pb2.DisappearingMessageOptions.FromString, response_serializer=whatupcore__pb2.DisappearingMessageResponse.SerializeToString)}
+    rpc_method_handlers = {'GetConnectionStatus': grpc.unary_unary_rpc_method_handler(servicer.GetConnectionStatus, request_deserializer=whatupcore__pb2.ConnectionStatusOptions.FromString, response_serializer=whatupcore__pb2.ConnectionStatus.SerializeToString), 'GetACLAll': grpc.unary_stream_rpc_method_handler(servicer.GetACLAll, request_deserializer=whatupcore__pb2.GetACLAllOptions.FromString, response_serializer=whatupcore__pb2.GroupACL.SerializeToString), 'SetACL': grpc.unary_unary_rpc_method_handler(servicer.SetACL, request_deserializer=whatupcore__pb2.GroupACL.FromString, response_serializer=whatupcore__pb2.GroupACL.SerializeToString), 'GetACL': grpc.unary_unary_rpc_method_handler(servicer.GetACL, request_deserializer=whatupcore__pb2.JID.FromString, response_serializer=whatupcore__pb2.GroupACL.SerializeToString), 'GetJoinedGroups': grpc.unary_stream_rpc_method_handler(servicer.GetJoinedGroups, request_deserializer=whatupcore__pb2.GetJoinedGroupsOptions.FromString, response_serializer=whatupcore__pb2.JoinedGroup.SerializeToString), 'GetGroupInfo': grpc.unary_unary_rpc_method_handler(servicer.GetGroupInfo, request_deserializer=whatupcore__pb2.JID.FromString, response_serializer=whatupcore__pb2.GroupInfo.SerializeToString), 'GetCommunityInfo': grpc.unary_stream_rpc_method_handler(servicer.GetCommunityInfo, request_deserializer=whatupcore__pb2.JID.FromString, response_serializer=whatupcore__pb2.GroupInfo.SerializeToString), 'GetGroupInfoInvite': grpc.unary_unary_rpc_method_handler(servicer.GetGroupInfoInvite, request_deserializer=whatupcore__pb2.InviteCode.FromString, response_serializer=whatupcore__pb2.GroupInfo.SerializeToString), 'JoinGroup': grpc.unary_unary_rpc_method_handler(servicer.JoinGroup, request_deserializer=whatupcore__pb2.InviteCode.FromString, response_serializer=whatupcore__pb2.GroupInfo.SerializeToString), 'GetMessages': grpc.unary_stream_rpc_method_handler(servicer.GetMessages, request_deserializer=whatupcore__pb2.MessagesOptions.FromString, response_serializer=whatupcore__pb2.WUMessage.SerializeToString), 'GetPendingHistory': grpc.unary_stream_rpc_method_handler(servicer.GetPendingHistory, request_deserializer=whatupcore__pb2.PendingHistoryOptions.FromString, response_serializer=whatupcore__pb2.WUMessage.SerializeToString), 'DownloadMedia': grpc.unary_unary_rpc_method_handler(servicer.DownloadMedia, request_deserializer=whatupcore__pb2.DownloadMediaOptions.FromString, response_serializer=whatupcore__pb2.MediaContent.SerializeToString), 'SendMessage': grpc.unary_unary_rpc_method_handler(servicer.SendMessage, request_deserializer=whatupcore__pb2.SendMessageOptions.FromString, response_serializer=whatupcore__pb2.SendMessageReceipt.SerializeToString), 'SetDisappearingMessageTime': grpc.unary_unary_rpc_method_handler(servicer.SetDisappearingMessageTime, request_deserializer=whatupcore__pb2.DisappearingMessageOptions.FromString, response_serializer=whatupcore__pb2.DisappearingMessageResponse.SerializeToString), 'Unregister': grpc.unary_unary_rpc_method_handler(servicer.Unregister, request_deserializer=whatupcore__pb2.UnregisterOptions.FromString, response_serializer=whatupcore__pb2.ConnectionStatus.SerializeToString)}
     generic_handler = grpc.method_handlers_generic_handler('protos.WhatUpCore', rpc_method_handlers)
-=======
-    rpc_method_handlers = {
-        "GetConnectionStatus": grpc.unary_unary_rpc_method_handler(
-            servicer.GetConnectionStatus,
-            request_deserializer=whatupcore__pb2.ConnectionStatusOptions.FromString,
-            response_serializer=whatupcore__pb2.ConnectionStatus.SerializeToString,
-        ),
-        "GetACLAll": grpc.unary_stream_rpc_method_handler(
-            servicer.GetACLAll,
-            request_deserializer=whatupcore__pb2.GetACLAllOptions.FromString,
-            response_serializer=whatupcore__pb2.GroupACL.SerializeToString,
-        ),
-        "SetACL": grpc.unary_unary_rpc_method_handler(
-            servicer.SetACL,
-            request_deserializer=whatupcore__pb2.GroupACL.FromString,
-            response_serializer=whatupcore__pb2.GroupACL.SerializeToString,
-        ),
-        "GetACL": grpc.unary_unary_rpc_method_handler(
-            servicer.GetACL,
-            request_deserializer=whatupcore__pb2.JID.FromString,
-            response_serializer=whatupcore__pb2.GroupACL.SerializeToString,
-        ),
-        "GetJoinedGroups": grpc.unary_stream_rpc_method_handler(
-            servicer.GetJoinedGroups,
-            request_deserializer=whatupcore__pb2.GetJoinedGroupsOptions.FromString,
-            response_serializer=whatupcore__pb2.JoinedGroup.SerializeToString,
-        ),
-        "GetGroupInfo": grpc.unary_unary_rpc_method_handler(
-            servicer.GetGroupInfo,
-            request_deserializer=whatupcore__pb2.JID.FromString,
-            response_serializer=whatupcore__pb2.GroupInfo.SerializeToString,
-        ),
-        "GetGroupInfoInvite": grpc.unary_unary_rpc_method_handler(
-            servicer.GetGroupInfoInvite,
-            request_deserializer=whatupcore__pb2.InviteCode.FromString,
-            response_serializer=whatupcore__pb2.GroupInfo.SerializeToString,
-        ),
-        "JoinGroup": grpc.unary_unary_rpc_method_handler(
-            servicer.JoinGroup,
-            request_deserializer=whatupcore__pb2.InviteCode.FromString,
-            response_serializer=whatupcore__pb2.GroupInfo.SerializeToString,
-        ),
-        "GetMessages": grpc.unary_stream_rpc_method_handler(
-            servicer.GetMessages,
-            request_deserializer=whatupcore__pb2.MessagesOptions.FromString,
-            response_serializer=whatupcore__pb2.WUMessage.SerializeToString,
-        ),
-        "GetPendingHistory": grpc.unary_stream_rpc_method_handler(
-            servicer.GetPendingHistory,
-            request_deserializer=whatupcore__pb2.PendingHistoryOptions.FromString,
-            response_serializer=whatupcore__pb2.WUMessage.SerializeToString,
-        ),
-        "DownloadMedia": grpc.unary_unary_rpc_method_handler(
-            servicer.DownloadMedia,
-            request_deserializer=whatupcore__pb2.DownloadMediaOptions.FromString,
-            response_serializer=whatupcore__pb2.MediaContent.SerializeToString,
-        ),
-        "SendMessage": grpc.unary_unary_rpc_method_handler(
-            servicer.SendMessage,
-            request_deserializer=whatupcore__pb2.SendMessageOptions.FromString,
-            response_serializer=whatupcore__pb2.SendMessageReceipt.SerializeToString,
-        ),
-        "SetDisappearingMessageTime": grpc.unary_unary_rpc_method_handler(
-            servicer.SetDisappearingMessageTime,
-            request_deserializer=whatupcore__pb2.DisappearingMessageOptions.FromString,
-            response_serializer=whatupcore__pb2.DisappearingMessageResponse.SerializeToString,
-        ),
-        "Unregister": grpc.unary_unary_rpc_method_handler(
-            servicer.Unregister,
-            request_deserializer=whatupcore__pb2.UnregisterOptions.FromString,
-            response_serializer=whatupcore__pb2.ConnectionStatus.SerializeToString,
-        ),
-    }
-    generic_handler = grpc.method_handlers_generic_handler(
-        "protos.WhatUpCore", rpc_method_handlers
-    )
->>>>>>> cbe12efd
     server.add_generic_rpc_handlers((generic_handler,))
 
-
 class WhatUpCore(object):
     """Missing associated documentation comment in .proto file."""
 
     @staticmethod
-    def GetConnectionStatus(
-        request,
-        target,
-        options=(),
-        channel_credentials=None,
-        call_credentials=None,
-        insecure=False,
-        compression=None,
-        wait_for_ready=None,
-        timeout=None,
-        metadata=None,
-    ):
-        return grpc.experimental.unary_unary(
-            request,
-            target,
-            "/protos.WhatUpCore/GetConnectionStatus",
-            whatupcore__pb2.ConnectionStatusOptions.SerializeToString,
-            whatupcore__pb2.ConnectionStatus.FromString,
-            options,
-            channel_credentials,
-            insecure,
-            call_credentials,
-            compression,
-            wait_for_ready,
-            timeout,
-            metadata,
-        )
-
-    @staticmethod
-    def GetACLAll(
-        request,
-        target,
-        options=(),
-        channel_credentials=None,
-        call_credentials=None,
-        insecure=False,
-        compression=None,
-        wait_for_ready=None,
-        timeout=None,
-        metadata=None,
-    ):
-        return grpc.experimental.unary_stream(
-            request,
-            target,
-            "/protos.WhatUpCore/GetACLAll",
-            whatupcore__pb2.GetACLAllOptions.SerializeToString,
-            whatupcore__pb2.GroupACL.FromString,
-            options,
-            channel_credentials,
-            insecure,
-            call_credentials,
-            compression,
-            wait_for_ready,
-            timeout,
-            metadata,
-        )
-
-    @staticmethod
-    def SetACL(
-        request,
-        target,
-        options=(),
-        channel_credentials=None,
-        call_credentials=None,
-        insecure=False,
-        compression=None,
-        wait_for_ready=None,
-        timeout=None,
-        metadata=None,
-    ):
-        return grpc.experimental.unary_unary(
-            request,
-            target,
-            "/protos.WhatUpCore/SetACL",
-            whatupcore__pb2.GroupACL.SerializeToString,
-            whatupcore__pb2.GroupACL.FromString,
-            options,
-            channel_credentials,
-            insecure,
-            call_credentials,
-            compression,
-            wait_for_ready,
-            timeout,
-            metadata,
-        )
-
-    @staticmethod
-    def GetACL(
-        request,
-        target,
-        options=(),
-        channel_credentials=None,
-        call_credentials=None,
-        insecure=False,
-        compression=None,
-        wait_for_ready=None,
-        timeout=None,
-        metadata=None,
-    ):
-        return grpc.experimental.unary_unary(
-            request,
-            target,
-            "/protos.WhatUpCore/GetACL",
-            whatupcore__pb2.JID.SerializeToString,
-            whatupcore__pb2.GroupACL.FromString,
-            options,
-            channel_credentials,
-            insecure,
-            call_credentials,
-            compression,
-            wait_for_ready,
-            timeout,
-            metadata,
-        )
-
-    @staticmethod
-    def GetJoinedGroups(
-        request,
-        target,
-        options=(),
-        channel_credentials=None,
-        call_credentials=None,
-        insecure=False,
-        compression=None,
-        wait_for_ready=None,
-        timeout=None,
-        metadata=None,
-    ):
-        return grpc.experimental.unary_stream(
-            request,
-            target,
-            "/protos.WhatUpCore/GetJoinedGroups",
-            whatupcore__pb2.GetJoinedGroupsOptions.SerializeToString,
-            whatupcore__pb2.JoinedGroup.FromString,
-            options,
-            channel_credentials,
-            insecure,
-            call_credentials,
-            compression,
-            wait_for_ready,
-            timeout,
-            metadata,
-        )
-
-    @staticmethod
-    def GetGroupInfo(
-        request,
-        target,
-        options=(),
-        channel_credentials=None,
-        call_credentials=None,
-        insecure=False,
-        compression=None,
-        wait_for_ready=None,
-        timeout=None,
-        metadata=None,
-    ):
-        return grpc.experimental.unary_unary(
-            request,
-            target,
-            "/protos.WhatUpCore/GetGroupInfo",
-            whatupcore__pb2.JID.SerializeToString,
-            whatupcore__pb2.GroupInfo.FromString,
-            options,
-            channel_credentials,
-            insecure,
-            call_credentials,
-            compression,
-            wait_for_ready,
-            timeout,
-            metadata,
-        )
-
-    @staticmethod
-    def GetGroupInfoInvite(
-        request,
-        target,
-        options=(),
-        channel_credentials=None,
-        call_credentials=None,
-        insecure=False,
-        compression=None,
-        wait_for_ready=None,
-        timeout=None,
-        metadata=None,
-    ):
-        return grpc.experimental.unary_unary(
-            request,
-            target,
-            "/protos.WhatUpCore/GetGroupInfoInvite",
-            whatupcore__pb2.InviteCode.SerializeToString,
-            whatupcore__pb2.GroupInfo.FromString,
-            options,
-            channel_credentials,
-            insecure,
-            call_credentials,
-            compression,
-            wait_for_ready,
-            timeout,
-            metadata,
-        )
-
-    @staticmethod
-<<<<<<< HEAD
+    def GetConnectionStatus(request, target, options=(), channel_credentials=None, call_credentials=None, insecure=False, compression=None, wait_for_ready=None, timeout=None, metadata=None):
+        return grpc.experimental.unary_unary(request, target, '/protos.WhatUpCore/GetConnectionStatus', whatupcore__pb2.ConnectionStatusOptions.SerializeToString, whatupcore__pb2.ConnectionStatus.FromString, options, channel_credentials, insecure, call_credentials, compression, wait_for_ready, timeout, metadata)
+
+    @staticmethod
+    def GetACLAll(request, target, options=(), channel_credentials=None, call_credentials=None, insecure=False, compression=None, wait_for_ready=None, timeout=None, metadata=None):
+        return grpc.experimental.unary_stream(request, target, '/protos.WhatUpCore/GetACLAll', whatupcore__pb2.GetACLAllOptions.SerializeToString, whatupcore__pb2.GroupACL.FromString, options, channel_credentials, insecure, call_credentials, compression, wait_for_ready, timeout, metadata)
+
+    @staticmethod
+    def SetACL(request, target, options=(), channel_credentials=None, call_credentials=None, insecure=False, compression=None, wait_for_ready=None, timeout=None, metadata=None):
+        return grpc.experimental.unary_unary(request, target, '/protos.WhatUpCore/SetACL', whatupcore__pb2.GroupACL.SerializeToString, whatupcore__pb2.GroupACL.FromString, options, channel_credentials, insecure, call_credentials, compression, wait_for_ready, timeout, metadata)
+
+    @staticmethod
+    def GetACL(request, target, options=(), channel_credentials=None, call_credentials=None, insecure=False, compression=None, wait_for_ready=None, timeout=None, metadata=None):
+        return grpc.experimental.unary_unary(request, target, '/protos.WhatUpCore/GetACL', whatupcore__pb2.JID.SerializeToString, whatupcore__pb2.GroupACL.FromString, options, channel_credentials, insecure, call_credentials, compression, wait_for_ready, timeout, metadata)
+
+    @staticmethod
+    def GetJoinedGroups(request, target, options=(), channel_credentials=None, call_credentials=None, insecure=False, compression=None, wait_for_ready=None, timeout=None, metadata=None):
+        return grpc.experimental.unary_stream(request, target, '/protos.WhatUpCore/GetJoinedGroups', whatupcore__pb2.GetJoinedGroupsOptions.SerializeToString, whatupcore__pb2.JoinedGroup.FromString, options, channel_credentials, insecure, call_credentials, compression, wait_for_ready, timeout, metadata)
+
+    @staticmethod
+    def GetGroupInfo(request, target, options=(), channel_credentials=None, call_credentials=None, insecure=False, compression=None, wait_for_ready=None, timeout=None, metadata=None):
+        return grpc.experimental.unary_unary(request, target, '/protos.WhatUpCore/GetGroupInfo', whatupcore__pb2.JID.SerializeToString, whatupcore__pb2.GroupInfo.FromString, options, channel_credentials, insecure, call_credentials, compression, wait_for_ready, timeout, metadata)
+
+    @staticmethod
     def GetCommunityInfo(request, target, options=(), channel_credentials=None, call_credentials=None, insecure=False, compression=None, wait_for_ready=None, timeout=None, metadata=None):
         return grpc.experimental.unary_stream(request, target, '/protos.WhatUpCore/GetCommunityInfo', whatupcore__pb2.JID.SerializeToString, whatupcore__pb2.GroupInfo.FromString, options, channel_credentials, insecure, call_credentials, compression, wait_for_ready, timeout, metadata)
 
     @staticmethod
     def GetGroupInfoInvite(request, target, options=(), channel_credentials=None, call_credentials=None, insecure=False, compression=None, wait_for_ready=None, timeout=None, metadata=None):
         return grpc.experimental.unary_unary(request, target, '/protos.WhatUpCore/GetGroupInfoInvite', whatupcore__pb2.InviteCode.SerializeToString, whatupcore__pb2.GroupInfo.FromString, options, channel_credentials, insecure, call_credentials, compression, wait_for_ready, timeout, metadata)
-=======
-    def JoinGroup(
-        request,
-        target,
-        options=(),
-        channel_credentials=None,
-        call_credentials=None,
-        insecure=False,
-        compression=None,
-        wait_for_ready=None,
-        timeout=None,
-        metadata=None,
-    ):
-        return grpc.experimental.unary_unary(
-            request,
-            target,
-            "/protos.WhatUpCore/JoinGroup",
-            whatupcore__pb2.InviteCode.SerializeToString,
-            whatupcore__pb2.GroupInfo.FromString,
-            options,
-            channel_credentials,
-            insecure,
-            call_credentials,
-            compression,
-            wait_for_ready,
-            timeout,
-            metadata,
-        )
->>>>>>> cbe12efd
-
-    @staticmethod
-    def GetMessages(
-        request,
-        target,
-        options=(),
-        channel_credentials=None,
-        call_credentials=None,
-        insecure=False,
-        compression=None,
-        wait_for_ready=None,
-        timeout=None,
-        metadata=None,
-    ):
-        return grpc.experimental.unary_stream(
-            request,
-            target,
-            "/protos.WhatUpCore/GetMessages",
-            whatupcore__pb2.MessagesOptions.SerializeToString,
-            whatupcore__pb2.WUMessage.FromString,
-            options,
-            channel_credentials,
-            insecure,
-            call_credentials,
-            compression,
-            wait_for_ready,
-            timeout,
-            metadata,
-        )
-
-    @staticmethod
-    def GetPendingHistory(
-        request,
-        target,
-        options=(),
-        channel_credentials=None,
-        call_credentials=None,
-        insecure=False,
-        compression=None,
-        wait_for_ready=None,
-        timeout=None,
-        metadata=None,
-    ):
-        return grpc.experimental.unary_stream(
-            request,
-            target,
-            "/protos.WhatUpCore/GetPendingHistory",
-            whatupcore__pb2.PendingHistoryOptions.SerializeToString,
-            whatupcore__pb2.WUMessage.FromString,
-            options,
-            channel_credentials,
-            insecure,
-            call_credentials,
-            compression,
-            wait_for_ready,
-            timeout,
-            metadata,
-        )
-
-    @staticmethod
-    def DownloadMedia(
-        request,
-        target,
-        options=(),
-        channel_credentials=None,
-        call_credentials=None,
-        insecure=False,
-        compression=None,
-        wait_for_ready=None,
-        timeout=None,
-        metadata=None,
-    ):
-        return grpc.experimental.unary_unary(
-            request,
-            target,
-            "/protos.WhatUpCore/DownloadMedia",
-            whatupcore__pb2.DownloadMediaOptions.SerializeToString,
-            whatupcore__pb2.MediaContent.FromString,
-            options,
-            channel_credentials,
-            insecure,
-            call_credentials,
-            compression,
-            wait_for_ready,
-            timeout,
-            metadata,
-        )
-
-    @staticmethod
-    def SendMessage(
-        request,
-        target,
-        options=(),
-        channel_credentials=None,
-        call_credentials=None,
-        insecure=False,
-        compression=None,
-        wait_for_ready=None,
-        timeout=None,
-        metadata=None,
-    ):
-        return grpc.experimental.unary_unary(
-            request,
-            target,
-            "/protos.WhatUpCore/SendMessage",
-            whatupcore__pb2.SendMessageOptions.SerializeToString,
-            whatupcore__pb2.SendMessageReceipt.FromString,
-            options,
-            channel_credentials,
-            insecure,
-            call_credentials,
-            compression,
-            wait_for_ready,
-            timeout,
-            metadata,
-        )
-
-    @staticmethod
-    def SetDisappearingMessageTime(
-        request,
-        target,
-        options=(),
-        channel_credentials=None,
-        call_credentials=None,
-        insecure=False,
-        compression=None,
-        wait_for_ready=None,
-        timeout=None,
-        metadata=None,
-    ):
-        return grpc.experimental.unary_unary(
-            request,
-            target,
-            "/protos.WhatUpCore/SetDisappearingMessageTime",
-            whatupcore__pb2.DisappearingMessageOptions.SerializeToString,
-            whatupcore__pb2.DisappearingMessageResponse.FromString,
-            options,
-            channel_credentials,
-            insecure,
-            call_credentials,
-            compression,
-            wait_for_ready,
-            timeout,
-            metadata,
-        )
-
-    @staticmethod
-    def Unregister(
-        request,
-        target,
-        options=(),
-        channel_credentials=None,
-        call_credentials=None,
-        insecure=False,
-        compression=None,
-        wait_for_ready=None,
-        timeout=None,
-        metadata=None,
-    ):
-        return grpc.experimental.unary_unary(
-            request,
-            target,
-            "/protos.WhatUpCore/Unregister",
-            whatupcore__pb2.UnregisterOptions.SerializeToString,
-            whatupcore__pb2.ConnectionStatus.FromString,
-            options,
-            channel_credentials,
-            insecure,
-            call_credentials,
-            compression,
-            wait_for_ready,
-            timeout,
-            metadata,
-        )+
+    @staticmethod
+    def JoinGroup(request, target, options=(), channel_credentials=None, call_credentials=None, insecure=False, compression=None, wait_for_ready=None, timeout=None, metadata=None):
+        return grpc.experimental.unary_unary(request, target, '/protos.WhatUpCore/JoinGroup', whatupcore__pb2.InviteCode.SerializeToString, whatupcore__pb2.GroupInfo.FromString, options, channel_credentials, insecure, call_credentials, compression, wait_for_ready, timeout, metadata)
+
+    @staticmethod
+    def GetMessages(request, target, options=(), channel_credentials=None, call_credentials=None, insecure=False, compression=None, wait_for_ready=None, timeout=None, metadata=None):
+        return grpc.experimental.unary_stream(request, target, '/protos.WhatUpCore/GetMessages', whatupcore__pb2.MessagesOptions.SerializeToString, whatupcore__pb2.WUMessage.FromString, options, channel_credentials, insecure, call_credentials, compression, wait_for_ready, timeout, metadata)
+
+    @staticmethod
+    def GetPendingHistory(request, target, options=(), channel_credentials=None, call_credentials=None, insecure=False, compression=None, wait_for_ready=None, timeout=None, metadata=None):
+        return grpc.experimental.unary_stream(request, target, '/protos.WhatUpCore/GetPendingHistory', whatupcore__pb2.PendingHistoryOptions.SerializeToString, whatupcore__pb2.WUMessage.FromString, options, channel_credentials, insecure, call_credentials, compression, wait_for_ready, timeout, metadata)
+
+    @staticmethod
+    def DownloadMedia(request, target, options=(), channel_credentials=None, call_credentials=None, insecure=False, compression=None, wait_for_ready=None, timeout=None, metadata=None):
+        return grpc.experimental.unary_unary(request, target, '/protos.WhatUpCore/DownloadMedia', whatupcore__pb2.DownloadMediaOptions.SerializeToString, whatupcore__pb2.MediaContent.FromString, options, channel_credentials, insecure, call_credentials, compression, wait_for_ready, timeout, metadata)
+
+    @staticmethod
+    def SendMessage(request, target, options=(), channel_credentials=None, call_credentials=None, insecure=False, compression=None, wait_for_ready=None, timeout=None, metadata=None):
+        return grpc.experimental.unary_unary(request, target, '/protos.WhatUpCore/SendMessage', whatupcore__pb2.SendMessageOptions.SerializeToString, whatupcore__pb2.SendMessageReceipt.FromString, options, channel_credentials, insecure, call_credentials, compression, wait_for_ready, timeout, metadata)
+
+    @staticmethod
+    def SetDisappearingMessageTime(request, target, options=(), channel_credentials=None, call_credentials=None, insecure=False, compression=None, wait_for_ready=None, timeout=None, metadata=None):
+        return grpc.experimental.unary_unary(request, target, '/protos.WhatUpCore/SetDisappearingMessageTime', whatupcore__pb2.DisappearingMessageOptions.SerializeToString, whatupcore__pb2.DisappearingMessageResponse.FromString, options, channel_credentials, insecure, call_credentials, compression, wait_for_ready, timeout, metadata)
+
+    @staticmethod
+    def Unregister(request, target, options=(), channel_credentials=None, call_credentials=None, insecure=False, compression=None, wait_for_ready=None, timeout=None, metadata=None):
+        return grpc.experimental.unary_unary(request, target, '/protos.WhatUpCore/Unregister', whatupcore__pb2.UnregisterOptions.SerializeToString, whatupcore__pb2.ConnectionStatus.FromString, options, channel_credentials, insecure, call_credentials, compression, wait_for_ready, timeout, metadata)