--- conflicted
+++ resolved
@@ -34,10 +34,7 @@
 var (
 	ErrInvalidMediaMessage = errors.New("Invalid MediaMessage")
 	clientCreationLock     = NewMutexMap()
-<<<<<<< HEAD
-=======
-    appNameSuffix          = os.Getenv("APP_NAME_SUFFIX")
->>>>>>> 7d0d9ba1
+	appNameSuffix          = os.Getenv("APP_NAME_SUFFIX")
 )
 
 type RegistrationState struct {
@@ -124,7 +121,7 @@
 	defer lock.Unlock()
 
 	//store.SetOSInfo("Mac OS", [3]uint32{10, 15, 7})
-    appName := strings.TrimSpace(fmt.Sprintf("WA by DWL %s", appNameSuffix))
+	appName := strings.TrimSpace(fmt.Sprintf("WA by DWL %s", appNameSuffix))
 	store.SetOSInfo(appName, WhatUpCoreVersionInts)
 	store.DeviceProps.RequireFullSync = proto.Bool(true)
 	dbLog := log.Sub("DB")
@@ -135,45 +132,20 @@
 		return nil, err
 	}
 	dbLog.Infof("Using database file: %s", dbPath)
-<<<<<<< HEAD
-    dbUri := fmt.Sprintf("file:%s?mode=memory&cache=shared&_foreign_keys=on&_key=%s", dbPath, passphrase_safe)
-    //log.Warnf("!!!OPENING DATABASE WITHOUT ENCRYPTION!!!")
-    //if passphrase_safe != "" {
-    //}
-	//dbUri := fmt.Sprintf("file:%s?mode=memory&cache=shared&_foreign_keys=on", dbPath)
-=======
-    dbLog.Errorf("CAUTION: USING MODE=MEMORY SO THERE IS NO PERSISTENCE")
-    dbUri := fmt.Sprintf("file:%s?mode=memory&cache=shared&_foreign_keys=on&_key=%s", dbPath, passphrase_safe)
->>>>>>> 7d0d9ba1
+	dbLog.Errorf("CAUTION: USING MODE=MEMORY SO THERE IS NO PERSISTENCE")
+	dbUri := fmt.Sprintf("file:%s?mode=memory&cache=shared&_foreign_keys=on&_key=%s", dbPath, passphrase_safe)
 
 	db, err := sql.Open("sqlite3", dbUri)
 	if err != nil {
 		dbLog.Errorf("Could not open database: %w", err)
 		return nil, fmt.Errorf("failed to open database: %w", err)
 	}
-<<<<<<< HEAD
 	err = db.Ping()
 	if err != nil {
 		dbLog.Errorf("Could not ping database: %w", err)
 		return nil, fmt.Errorf("failed to open database: %w", err)
 	}
-=======
-    var pingErr error
-    for i := 0; i < 10; i+=1 {
-	    pingErr = db.Ping()
-        if pingErr == nil {
-		    dbLog.Infof("Sucessfully pinged database")
-            break
-        }
-        dbLog.Errorf("Could not ping DB... trying again in 2 seconds: %d/10: %w", i+1, pingErr)
-        time.Sleep(2 * time.Second)
-    }
-	if pingErr != nil {
-		dbLog.Errorf("Could not ping database: %w", err)
-		return nil, fmt.Errorf("failed to open database: %w", err)
-	}
-
->>>>>>> 7d0d9ba1
+
 	container := sqlstore.NewWithDB(db, "sqlite3", dbLog)
 	err = container.Upgrade()
 	if err != nil {
@@ -215,7 +187,7 @@
 }
 
 func (wac *WhatsAppClient) Close() {
-    wac.Log.Infof("Closing WhatsApp Client")
+	wac.Log.Infof("Closing WhatsApp Client")
 	wac.Disconnect()
 	wac.dbConn.Close()
 }
