syntax = "proto3";

package protos;

import "google/protobuf/timestamp.proto";
import "whatsappweb.proto";

option go_package = "github.com/digital-witness-lab/whatup/protos";


service WhatUpCoreAuth {
    rpc Login(WUCredentials) returns (SessionToken) {}
    rpc Register(WUCredentials) returns (stream RegisterMessages) {}
    rpc RenewToken(SessionToken) returns (SessionToken) {}
}

service WhatUpCore {
    rpc GetConnectionStatus(ConnectionStatusOptions) returns (ConnectionStatus) {}

    rpc GetGroupInfo(JID) returns (GroupInfo) {}
    rpc GetCommunityInfo(JID) returns (stream GroupInfo) {}
    rpc GetGroupInfoInvite(InviteCode) returns (GroupInfo) {}
    rpc JoinGroup(InviteCode) returns (GroupInfo) {}

    rpc GetMessages(MessagesOptions) returns (stream WUMessage) {}
    rpc GetPendingHistory(PendingHistoryOptions) returns (stream WUMessage) {}
    // DownloadMedia can take in a MediaMessage since this is a subset of the proto.Message
    rpc DownloadMedia(DownloadMediaOptions) returns (MediaContent) {}

    rpc SendMessage(SendMessageOptions) returns (SendMessageReceipt) {}
    rpc SetDisappearingMessageTime(DisappearingMessageOptions) returns (DisappearingMessageResponse) {}
}

message DisappearingMessageOptions {
    enum DISAPPEARING_TIME {
        TIMER_OFF = 0;
        TIMER_24HOUR = 1;
        TIMER_7DAYS = 2;
        TIMER_90DAYS = 3;
    }
    JID recipient = 1;
    DISAPPEARING_TIME disappearingTime = 2;
    uint32 autoClearTime = 3;
}

message DisappearingMessageResponse {
}

message SendMessageOptions {
    JID recipient = 1;
    
    oneof payload {
        string simpleText = 20;
        SendMessageMedia sendMessageMedia = 21;
        proto.Message rawMessage = 22;
    }

    uint32 composingTime = 60; // seconds
}

message SendMessageMedia {
    enum MediaType {
        MediaImage = 0;
        MediaVideo = 1;
        MediaAudio = 2;
        MediaDocument = 3;
    }
    MediaType mediaType = 20;
    bytes content = 21;
    string caption = 22;
    string title = 23;
    string filename = 24;

    string mimetype = 40;
}

message DownloadMediaOptions {
    proto.Message mediaMessage = 1;
    MessageInfo info = 2;
}

message PendingHistoryOptions {
    uint32 historyReadTimeout = 1;
}

message SendMessageReceipt {
    google.protobuf.Timestamp sentAt = 1;
    string messageId = 2;
}

message InviteCode {
    string link = 1;
}

message Contact {
    string firstName = 1;
    string fullName = 2;
    string pushName = 3;
    string businessName = 4;
}

message GroupName {
    string name = 1;
    google.protobuf.Timestamp updatedAt = 2;
    JID updatedBy = 3;
}

message GroupTopic {
    string topic = 1;
    string topicId = 2;
    google.protobuf.Timestamp updatedAt = 3;
    JID updatedBy = 4;
    bool topicDeleted = 5;
}

message GroupParticipant {
    JID JID = 1;
    Contact contact = 2;

    bool isAdmin = 50;
    bool isSuperAdmin = 51;
    uint32 joinError = 52;
}

message GroupInfo {
    // types.GroupInfo
    google.protobuf.Timestamp createdAt = 1;
    JID JID = 2;
    JID ownerJID = 3;
    
    GroupName groupName = 20;
    GroupTopic groupTopic = 21;

    string memberAddMode = 40;
    bool isLocked = 41;
    bool isAnnounce = 42;
    bool isEphemeral = 43;
    
    bool isCommunity = 44;
    bool isCommunityDefaultGroup = 45;
    bool isPartialInfo = 46;
    bool isIncognito = 47;

    // TODO: add profile pic?

    string participantVersionId = 60;
    repeated GroupParticipant participants = 61;

    JID parentJID = 80;

    map<string, string> provenance = 100;
}

message ConnectionStatusOptions {
}

message MessagesOptions {
    // Whether to mark messages as read when they are recieved
    bool markMessagesRead = 1; 
}

message SessionToken {
    string token = 1;
    google.protobuf.Timestamp expirationTime = 2;
}

message RegisterMessages {
    string qrcode = 1;
    bool loggedIn = 2;
    SessionToken token = 3;
}

message WUCredentials {
    string username = 1;
    string passphrase = 2;
}

message JID {
    string user = 1;
    uint32 agent = 2;
    uint32 device = 3;
    string server = 4;

<<<<<<< HEAD
    reserved 5;
    reserved "ad"; //bool ad = 5;
=======
    reserved "ad";
    reserved 5;

    bool isAnonymized = 20;

    string userGeocode = 50;
>>>>>>> 79ae7c64
}

message ConnectionStatus {
    bool isConnected = 1;
    bool isLoggedIn = 2;
    google.protobuf.Timestamp timestamp = 3;

    JID JID = 20;
    JID JIDAnon = 21;
}

message WUMessage {
    MessageInfo info = 1;
    MessageContent content = 2;
    MessageProperties messageProperties = 3;

    map<string, string> provenance = 90;
    proto.Message originalMessage = 100;
}

message MessageSource {
    JID chat = 1;
    JID sender = 2;
    JID reciever = 3;
    Contact senderContact = 4;

    JID broadcastListOwner = 20;

    bool isFromMe = 50;
    bool isGroup = 51;
}

message MessageInfo {
    MessageSource source = 1;
    google.protobuf.Timestamp timestamp = 2;
    string id = 3;
    string pushName = 4;
    string type = 5; // TODO: turn into enum!

    string category = 6; // TODO: turn into enum!
    bool multicast = 7;
}

message MessageContent {
    string title = 1;
    string text = 2;
    string link = 3;

    bytes thumbnail = 5;
    MediaMessage mediaMessage = 6;

    string inReferenceToId = 7;
}

message MessageProperties {
    bool isEphemeral = 1;
    bool isViewOnce = 2;
    bool isDocumentWithCaption = 3;
    bool isEdit = 4;
    bool isDelete = 5;
    bool isForwarded = 6;
    uint32 forwardedScore = 7;
    bool isInvite = 8;
    bool isMedia = 9;
    bool isReaction = 10;
}

message MediaMessage {
    oneof payload {
        proto.ImageMessage imageMessage = 1;
        proto.VideoMessage videoMessage = 2;
        proto.AudioMessage audioMessage = 3;
        proto.DocumentMessage documentMessage = 4;
        proto.StickerMessage stickerMessage = 5;
        proto.ReactionMessage reactionMessage = 6;
    }
}

message MediaContent {
    bytes Body = 1;
}<|MERGE_RESOLUTION|>--- conflicted
+++ resolved
@@ -181,17 +181,12 @@
     uint32 device = 3;
     string server = 4;
 
-<<<<<<< HEAD
-    reserved 5;
-    reserved "ad"; //bool ad = 5;
-=======
     reserved "ad";
     reserved 5;
 
     bool isAnonymized = 20;
 
     string userGeocode = 50;
->>>>>>> 79ae7c64
 }
 
 message ConnectionStatus {
