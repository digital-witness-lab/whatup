# flake8: noqa
import pulumi

# Import this first to register the services first.
import gcp_services
from bigquery import bigquery_sql_connection
<<<<<<< HEAD
from jobs import (
    bot_db_load_archive,
    bot_onboard_bulk,
    bq_init_schema,
    db_migrations,
    db_delete_groups,
    whatupcore_remove_user,
    #hash_gen
)
from services import (
    bot_archive,
    bot_db,
    bot_register,
    bot_user_services,
    whatupcore2,
)
=======
from jobs import (bot_db_load_archive, bot_onboard_bulk, bq_init_schema,
                  db_delete_groups, db_migrations, whatupcore_remove_user)
from services import (bot_archive, bot_db, bot_register, bot_user_services,
                      whatupcore2)
>>>>>>> 76d1c898

# pulumi.export("bigquery_connection_id", bigquery_sql_connection.connection_id)<|MERGE_RESOLUTION|>--- conflicted
+++ resolved
@@ -4,28 +4,9 @@
 # Import this first to register the services first.
 import gcp_services
 from bigquery import bigquery_sql_connection
-<<<<<<< HEAD
-from jobs import (
-    bot_db_load_archive,
-    bot_onboard_bulk,
-    bq_init_schema,
-    db_migrations,
-    db_delete_groups,
-    whatupcore_remove_user,
-    #hash_gen
-)
-from services import (
-    bot_archive,
-    bot_db,
-    bot_register,
-    bot_user_services,
-    whatupcore2,
-)
-=======
 from jobs import (bot_db_load_archive, bot_onboard_bulk, bq_init_schema,
-                  db_delete_groups, db_migrations, whatupcore_remove_user)
+                  db_delete_groups, db_migrations, whatupcore_remove_user) #hash_gen
 from services import (bot_archive, bot_db, bot_register, bot_user_services,
                       whatupcore2)
->>>>>>> 76d1c898
 
 # pulumi.export("bigquery_connection_id", bigquery_sql_connection.connection_id)