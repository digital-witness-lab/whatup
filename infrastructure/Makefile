--- conflicted
+++ resolved
@@ -2,20 +2,12 @@
 
 auth-test:
 	pulumi org set-default digitalwitnesslab
-<<<<<<< HEAD
-	pulumi stack select test
-=======
 	pulumi stack select digitalwitnesslab/test
->>>>>>> 76d1c898
 	make auth
 
 auth-prod:
 	pulumi org set-default mynameisfiber
-<<<<<<< HEAD
-	pulumi stack select prod
-=======
 	pulumi stack select mynameisfiber/prod
->>>>>>> 76d1c898
 	make auth
 
 auth:
