.PHONY: auth auth-test auth-prod lint-ci

auth-test:
	pulumi org set-default digitalwitnesslab
<<<<<<< HEAD
	pulumi stack select test
=======
	pulumi stack select digitalwitnesslab/test
>>>>>>> 7bdd22a5
	make auth

auth-prod:
	pulumi org set-default mynameisfiber
<<<<<<< HEAD
	pulumi stack select prod
=======
	pulumi stack select mynameisfiber/prod
>>>>>>> 7bdd22a5
	make auth

auth:
	gcloud auth login
	gcloud auth application-default login
	gcloud config set project $$( pulumi config get gcp:project )
	make auth-docker

auth-docker:
	gcloud auth configure-docker $$( pulumi config get gcp:region )-docker.pkg.dev

fix-test-stack:
	pulumi stack export --stack digitalwitnesslab/test > stack.test.json
	grep "reserved-private-4677207" stack.test.json | wc -l
	sed -i 's/reserved-private-4677207/reserved-private-6100a84/g' stack.test.json 
	grep "reserved-private-4677207" stack.test.json | wc -l
	pulumi stack import --stack digitalwitnesslab/test --file stack.test.json 
	rm stack.test.json

lint-ci:
	pip install -r requirements.txt
	flake8 .<|MERGE_RESOLUTION|>--- conflicted
+++ resolved
@@ -2,20 +2,12 @@
 
 auth-test:
 	pulumi org set-default digitalwitnesslab
-<<<<<<< HEAD
-	pulumi stack select test
-=======
 	pulumi stack select digitalwitnesslab/test
->>>>>>> 7bdd22a5
 	make auth
 
 auth-prod:
 	pulumi org set-default mynameisfiber
-<<<<<<< HEAD
-	pulumi stack select prod
-=======
 	pulumi stack select mynameisfiber/prod
->>>>>>> 7bdd22a5
 	make auth
 
 auth:
